
.anchor
.DS_Store
target
**/*.rs.bk
node_modules
test-ledger
<<<<<<< HEAD
dist
=======
.vscode
>>>>>>> eaf7ad39
<|MERGE_RESOLUTION|>--- conflicted
+++ resolved
@@ -5,8 +5,5 @@
 **/*.rs.bk
 node_modules
 test-ledger
-<<<<<<< HEAD
 dist
-=======
-.vscode
->>>>>>> eaf7ad39
+.vscode