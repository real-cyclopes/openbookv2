use anchor_lang::{prelude::*, Discriminator};
use arrayref::array_ref;
use fixed::types::I80F48;
use solana_program::program_memory::sol_memmove;
use static_assertions::const_assert_eq;
use std::cell::{Ref, RefMut};
use std::mem::size_of;

use crate::error::*;
use crate::logs::FillLog;
use crate::pod_option::PodOption;

use super::FillEvent;
use super::LeafNode;
use super::Market;
use super::OpenOrder;
use super::Side;
use super::{dynamic_account::*, SideAndOrderTree};
use super::{BookSideOrderTree, Position};

type BorshVecLength = u32;
const BORSH_VEC_PADDING_BYTES: usize = 4;
const BORSH_VEC_SIZE_BYTES: usize = 4;
const DEFAULT_OPEN_ORDERS_ACCOUNT_VERSION: u8 = 1;

// OpenOrdersAccount
// This struct definition is only for clients e.g. typescript, so that they can easily use out of the box
// deserialization and not have to do custom deserialization
// On chain, we would prefer zero-copying to optimize for compute
#[account]
pub struct OpenOrdersAccount {
    // ABI: Clients rely on this being at offset 40
    pub owner: Pubkey,
    pub market: Pubkey,

    pub name: [u8; 32],

    // Alternative authority/signer of transactions for a openbook account
    pub delegate: PodOption<Pubkey>,

    pub account_num: u32,

    pub bump: u8,

    pub padding: [u8; 3],

    pub position: Position,
    pub reserved: [u8; 208],

    // dynamic
    pub header_version: u8,
    pub padding3: [u8; 7],
    pub padding4: u32, // for open_orders to be aligned
    pub open_orders: Vec<OpenOrder>,
}

impl OpenOrdersAccount {
    pub fn default_for_tests() -> Self {
        Self {
            name: Default::default(),
            owner: Pubkey::default(),
            market: Pubkey::default(),
            delegate: PodOption::default(),
            account_num: 0,
            bump: 0,

            padding: Default::default(),
            reserved: [0; 208],
            header_version: DEFAULT_OPEN_ORDERS_ACCOUNT_VERSION,
            padding3: Default::default(),
            padding4: Default::default(),
            position: Position::default(),
            open_orders: vec![OpenOrder::default(); 6],
        }
    }

    /// Number of bytes needed for the OpenOrdersAccount, including the discriminator
    pub fn space(oo_count: u8) -> Result<usize> {
        require_gte!(64, oo_count);

        Ok(8 + size_of::<OpenOrdersAccountFixed>() + Self::dynamic_size(oo_count))
    }

    pub fn dynamic_oo_vec_offset() -> usize {
        8 // header version + padding
          + BORSH_VEC_PADDING_BYTES
    }

    pub fn dynamic_size(oo_count: u8) -> usize {
        Self::dynamic_oo_vec_offset()
            + BORSH_VEC_SIZE_BYTES
            + size_of::<OpenOrder>() * usize::from(oo_count)
    }
}

// OpenOrders Account fixed part for easy zero copy deserialization
#[zero_copy]
#[derive(bytemuck::Pod, bytemuck::Zeroable)]
pub struct OpenOrdersAccountFixed {
    pub owner: Pubkey,
    pub market: Pubkey,
    pub name: [u8; 32],
    pub delegate: PodOption<Pubkey>,
    pub account_num: u32,
    pub bump: u8,
    pub padding: [u8; 3],
    pub position: Position,
    pub reserved: [u8; 208],
}

const_assert_eq!(
    size_of::<Position>(),
    size_of::<OpenOrdersAccountFixed>()
        - size_of::<Pubkey>() * 3
        - 40
        - size_of::<u32>()
        - size_of::<u8>()
        - size_of::<[u8; 3]>()
        - size_of::<[u8; 208]>()
);
<<<<<<< HEAD
const_assert_eq!(size_of::<OpenOrdersAccountFixed>(), 528);
=======
const_assert_eq!(size_of::<OpenOrdersAccountFixed>(), 496);
>>>>>>> cc800875
const_assert_eq!(size_of::<OpenOrdersAccountFixed>() % 8, 0);

impl OpenOrdersAccountFixed {
    pub fn name(&self) -> &str {
        std::str::from_utf8(&self.name)
            .unwrap()
            .trim_matches(char::from(0))
    }

    pub fn is_owner_or_delegate(&self, ix_signer: Pubkey) -> bool {
        let delegate_option: Option<Pubkey> = Option::from(self.delegate);
        if let Some(delegate) = delegate_option {
            return self.owner == ix_signer || delegate == ix_signer;
        }
        self.owner == ix_signer
    }

    pub fn is_delegate(&self, ix_signer: Pubkey) -> bool {
        let delegate_option: Option<Pubkey> = Option::from(self.delegate);
        if let Some(delegate) = delegate_option {
            return delegate == ix_signer;
        }
        false
    }
}

impl Owner for OpenOrdersAccountFixed {
    fn owner() -> Pubkey {
        OpenOrdersAccount::owner()
    }
}

impl Discriminator for OpenOrdersAccountFixed {
    const DISCRIMINATOR: [u8; 8] = OpenOrdersAccount::DISCRIMINATOR;
}

impl anchor_lang::ZeroCopy for OpenOrdersAccountFixed {}

#[derive(Clone)]
pub struct OpenOrdersAccountDynamicHeader {
    pub oo_count: u8,
}

impl DynamicHeader for OpenOrdersAccountDynamicHeader {
    fn from_bytes(dynamic_data: &[u8]) -> Result<Self> {
        let header_version = u8::from_le_bytes(*array_ref![dynamic_data, 0, size_of::<u8>()]);

        match header_version {
            1 => {
                let oo_count = u8::try_from(BorshVecLength::from_le_bytes(*array_ref![
                    dynamic_data,
                    OpenOrdersAccount::dynamic_oo_vec_offset(),
                    BORSH_VEC_SIZE_BYTES
                ]))
                .unwrap();

                Ok(Self { oo_count })
            }
            _ => err!(OpenBookError::HeaderVersionNotKnown)
                .context("unexpected header version number"),
        }
    }

    fn initialize(dynamic_data: &mut [u8]) -> Result<()> {
        let dst: &mut [u8] = &mut dynamic_data[0..1];
        dst.copy_from_slice(&DEFAULT_OPEN_ORDERS_ACCOUNT_VERSION.to_le_bytes());
        Ok(())
    }
}

fn get_helper<T: bytemuck::Pod>(data: &[u8], index: usize) -> &T {
    bytemuck::from_bytes(&data[index..index + size_of::<T>()])
}

fn get_helper_mut<T: bytemuck::Pod>(data: &mut [u8], index: usize) -> &mut T {
    bytemuck::from_bytes_mut(&mut data[index..index + size_of::<T>()])
}

impl OpenOrdersAccountDynamicHeader {
    fn oo_offset(&self, raw_index: usize) -> usize {
        OpenOrdersAccount::dynamic_oo_vec_offset()
            + BORSH_VEC_SIZE_BYTES
            + raw_index * size_of::<OpenOrder>()
    }

    pub fn oo_count(&self) -> usize {
        self.oo_count.into()
    }
}

/// Fully owned OpenOrdersAccount, useful for tests
pub type OpenOrdersAccountValue =
    DynamicAccount<OpenOrdersAccountDynamicHeader, OpenOrdersAccountFixed, Vec<u8>>;

/// Full reference type, useful for borrows
pub type OpenOrdersAccountRef<'a> =
    DynamicAccount<&'a OpenOrdersAccountDynamicHeader, &'a OpenOrdersAccountFixed, &'a [u8]>;
/// Full reference type, useful for borrows
pub type OpenOrdersAccountRefMut<'a> = DynamicAccount<
    &'a mut OpenOrdersAccountDynamicHeader,
    &'a mut OpenOrdersAccountFixed,
    &'a mut [u8],
>;

/// Useful when loading from bytes
pub type OpenOrdersAccountLoadedRef<'a> =
    DynamicAccount<OpenOrdersAccountDynamicHeader, &'a OpenOrdersAccountFixed, &'a [u8]>;
/// Useful when loading from RefCell, like from AccountInfo
pub type OpenOrdersAccountLoadedRefCell<'a> =
    DynamicAccount<OpenOrdersAccountDynamicHeader, Ref<'a, OpenOrdersAccountFixed>, Ref<'a, [u8]>>;
/// Useful when loading from RefCell, like from AccountInfo
pub type OpenOrdersAccountLoadedRefCellMut<'a> = DynamicAccount<
    OpenOrdersAccountDynamicHeader,
    RefMut<'a, OpenOrdersAccountFixed>,
    RefMut<'a, [u8]>,
>;

impl OpenOrdersAccountValue {
    // bytes without discriminator
    pub fn from_bytes(bytes: &[u8]) -> Result<Self> {
        let (fixed, dynamic) = bytes.split_at(size_of::<OpenOrdersAccountFixed>());
        Ok(Self {
            fixed: *bytemuck::from_bytes(fixed),
            header: OpenOrdersAccountDynamicHeader::from_bytes(dynamic)?,
            dynamic: dynamic.to_vec(),
        })
    }
}

impl<'a> OpenOrdersAccountLoadedRef<'a> {
    // bytes without discriminator
    pub fn from_bytes(bytes: &'a [u8]) -> Result<Self> {
        let (fixed, dynamic) = bytes.split_at(size_of::<OpenOrdersAccountFixed>());
        Ok(Self {
            fixed: bytemuck::from_bytes(fixed),
            header: OpenOrdersAccountDynamicHeader::from_bytes(dynamic)?,
            dynamic,
        })
    }
}

// This generic impl covers OpenOrdersAccountRef, OpenOrdersAccountRefMut and other
// DynamicAccount variants that allow read access.
impl<
        Header: DerefOrBorrow<OpenOrdersAccountDynamicHeader>,
        Fixed: DerefOrBorrow<OpenOrdersAccountFixed>,
        Dynamic: DerefOrBorrow<[u8]>,
    > DynamicAccount<Header, Fixed, Dynamic>
{
    fn header(&self) -> &OpenOrdersAccountDynamicHeader {
        self.header.deref_or_borrow()
    }

    pub fn header_version(&self) -> &u8 {
        get_helper(self.dynamic(), 0)
    }

    pub fn fixed(&self) -> &OpenOrdersAccountFixed {
        self.fixed.deref_or_borrow()
    }

    fn dynamic(&self) -> &[u8] {
        self.dynamic.deref_or_borrow()
    }

    pub fn order_by_raw_index(&self, raw_index: usize) -> &OpenOrder {
        get_helper(self.dynamic(), self.header().oo_offset(raw_index))
    }

    pub fn all_orders(&self) -> impl Iterator<Item = &OpenOrder> {
        (0..self.header().oo_count()).map(|i| self.order_by_raw_index(i))
    }

    pub fn next_order_slot(&self) -> Result<usize> {
        self.all_orders()
            .position(|&oo| oo.id == 0)
            .ok_or_else(|| error!(OpenBookError::OpenOrdersFull))
    }

    pub fn find_order_with_client_order_id(&self, client_order_id: u64) -> Option<&OpenOrder> {
        self.all_orders()
            .find(|&oo| oo.client_id == client_order_id)
    }

    pub fn find_order_with_order_id(&self, order_id: u128) -> Option<&OpenOrder> {
        self.all_orders().find(|&oo| oo.id == order_id)
    }

    pub fn borrow(&self) -> OpenOrdersAccountRef {
        OpenOrdersAccountRef {
            header: self.header(),
            fixed: self.fixed(),
            dynamic: self.dynamic(),
        }
    }
}

impl<
        Header: DerefOrBorrowMut<OpenOrdersAccountDynamicHeader>
            + DerefOrBorrow<OpenOrdersAccountDynamicHeader>,
        Fixed: DerefOrBorrowMut<OpenOrdersAccountFixed> + DerefOrBorrow<OpenOrdersAccountFixed>,
        Dynamic: DerefOrBorrowMut<[u8]> + DerefOrBorrow<[u8]>,
    > DynamicAccount<Header, Fixed, Dynamic>
{
    fn header_mut(&mut self) -> &mut OpenOrdersAccountDynamicHeader {
        self.header.deref_or_borrow_mut()
    }
    pub fn fixed_mut(&mut self) -> &mut OpenOrdersAccountFixed {
        self.fixed.deref_or_borrow_mut()
    }
    fn dynamic_mut(&mut self) -> &mut [u8] {
        self.dynamic.deref_or_borrow_mut()
    }

    pub fn borrow_mut(&mut self) -> OpenOrdersAccountRefMut {
        OpenOrdersAccountRefMut {
            header: self.header.deref_or_borrow_mut(),
            fixed: self.fixed.deref_or_borrow_mut(),
            dynamic: self.dynamic.deref_or_borrow_mut(),
        }
    }

    pub fn open_order_mut_by_raw_index(&mut self, raw_index: usize) -> &mut OpenOrder {
        let offset = self.header().oo_offset(raw_index);
        get_helper_mut(self.dynamic_mut(), offset)
    }

    pub fn execute_maker(&mut self, market: &mut Market, fill: &FillEvent) -> Result<()> {
        let side = fill.taker_side().invert_side();
        let (base_change, quote_change) = fill.base_quote_change(side);
        let quote_native_abs = (market.quote_lot_size * quote_change).unsigned_abs();
        let fees = if market.maker_fee.is_positive() {
            // Maker pays fee. Fees already subtracted before sending to the book
            0
        } else {
            (I80F48::from(quote_native_abs) * market.maker_fee)
                .abs()
                .ceil()
                .to_num::<u64>()
        };

        let price = self
            .order_by_raw_index(fill.maker_slot as usize)
            .locked_price;

        let pa = &mut self.fixed_mut().position;
        pa.maker_volume += quote_native_abs;

        msg!(
            " maker price {}, quantity {}, base_change {}, quote_change {}",
            fill.price,
            fill.quantity,
            base_change,
            quote_change,
        );

        // Update free_lots
        {
            let (base_locked_change, quote_locked_change): (i64, i64) = match side {
                Side::Bid => (fill.quantity, -price * fill.quantity),
                Side::Ask => (-fill.quantity, price * fill.quantity),
            };

            let base_to_free = (market.base_lot_size * base_locked_change.abs()) as u64;
            let quote_to_free = (market.quote_lot_size * quote_locked_change.abs()) as u64;

            match side {
                Side::Bid => {
                    pa.base_free_native += base_to_free;
                    pa.quote_free_native += fees;
                }
                Side::Ask => {
                    let maker_fees = if market.maker_fee.is_positive() {
                        (I80F48::from(quote_locked_change * market.quote_lot_size)
                            * market.maker_fee)
                            .ceil()
                            .to_num::<u64>()
                    } else {
                        0
                    };
                    pa.quote_free_native += quote_to_free + fees - maker_fees;
                }
            };

            if market.maker_fee.is_positive() {
                // Apply rebates
                let maker_fees = (I80F48::from(quote_to_free) * market.maker_fee)
                    .ceil()
                    .to_num::<u64>();
                pa.referrer_rebates_accrued += maker_fees;
                market.referrer_rebates_accrued += maker_fees;
            }
        }
        if fill.maker_out() {
            self.remove_order(fill.maker_slot as usize, base_change.abs())?;
        } else {
            match side {
                Side::Bid => pa.bids_base_lots -= base_change.abs(),
                Side::Ask => pa.asks_base_lots -= base_change.abs(),
            };
        }

        // Update market fees
        let fee_amount: i64 = {
            let amount = I80F48::from(quote_native_abs) * market.maker_fee;
            if market.maker_fee.is_positive() {
                amount.ceil().to_num()
            } else {
                amount.floor().to_num()
            }
        };
        market.fees_accrued += fee_amount;

        //Emit event
        emit!(FillLog {
            taker_side: fill.taker_side,
            maker_slot: fill.maker_slot,
            maker_out: fill.maker_out(),
            timestamp: fill.timestamp,
            seq_num: fill.seq_num,
            maker: fill.maker,
            maker_client_order_id: fill.maker_client_order_id,
            maker_fee: market.maker_fee.to_num(),
            maker_timestamp: fill.maker_timestamp,
            taker: fill.taker,
            taker_client_order_id: fill.taker_client_order_id,
            taker_fee: market.taker_fee.to_num(),
            price: fill.price,
            quantity: fill.quantity,
        });
        Ok(())
    }

    pub fn execute_taker(&mut self, market: &mut Market, fill: &FillEvent) -> Result<()> {
        let pa = &mut self.fixed_mut().position;

        // Replicate the base_quote_change function but subtracting the fees for an Ask
        // let (base_change, quote_change) = fill.base_quote_change(fill.taker_side());
        let _base_change: i64;
        let quote_change: i64;
        match fill.taker_side() {
            Side::Bid => {
                _base_change = fill.quantity;
                quote_change = -fill.price * fill.quantity;
            }
            Side::Ask => {
                // remove fee from quote_change
                _base_change = -fill.quantity;
                quote_change = fill.price * fill.quantity * (1 - market.taker_fee.to_num::<i64>());
            }
        };

        // fees are assessed at time of trade; no need to assess fees here
        let quote_change_native = I80F48::from(market.quote_lot_size) * I80F48::from(quote_change);
        pa.taker_volume += quote_change_native.abs().to_num::<u64>();

        Ok(())
    }

    /// Release funds and apply taker fees to the taker account. Account fees for referrer
    pub fn release_funds_apply_fees(
        &mut self,
        taker_side: Side,
        market: &mut Market,
        base_native: u64,
        quote_native: u64,
        taker_fees: u64,
    ) -> Result<()> {
        let pa = &mut self.fixed_mut().position;
        // Update free_native
        match taker_side {
            Side::Bid => pa.base_free_native += base_native,
            Side::Ask => pa.quote_free_native += quote_native - taker_fees,
        };

        // Referrer rebates
        pa.referrer_rebates_accrued += market.referrer_taker_rebate(quote_native);
        market.referrer_rebates_accrued += market.referrer_taker_rebate(quote_native);

        pa.taker_volume += taker_fees;

        Ok(())
    }

    fn write_oo_length(&mut self) {
        let oo_offset = self.header().oo_offset(0);

        let count = self.header().oo_count;
        let dst: &mut [u8] = &mut self.dynamic_mut()[oo_offset - BORSH_VEC_SIZE_BYTES..oo_offset];
        dst.copy_from_slice(&BorshVecLength::from(count).to_le_bytes());
    }

    pub fn expand_dynamic_content(&mut self, new_oo_count: u8) -> Result<()> {
        require_gte!(new_oo_count, self.header().oo_count);

        // create a temp copy to compute new starting offsets
        let new_header = OpenOrdersAccountDynamicHeader {
            oo_count: new_oo_count,
        };
        let old_header = self.header().clone();
        let dynamic = self.dynamic_mut();

        // expand dynamic components by first moving existing positions, and then setting new ones to defaults

        // perp oo
        if old_header.oo_count() > 0 {
            unsafe {
                sol_memmove(
                    &mut dynamic[new_header.oo_offset(0)],
                    &mut dynamic[old_header.oo_offset(0)],
                    size_of::<OpenOrder>() * old_header.oo_count(),
                );
            }
        }
        for i in old_header.oo_count..new_oo_count {
            *get_helper_mut(dynamic, new_header.oo_offset(i.into())) = OpenOrder::default();
        }

        // update the already-parsed header
        *self.header_mut() = new_header;

        // write new lengths to the dynamic data (uses header)
        self.write_oo_length();

        Ok(())
    }

    pub fn add_order(
        &mut self,
        side: Side,
        order_tree: BookSideOrderTree,
        order: &LeafNode,
        client_order_id: u64,
        locked_price: i64,
    ) -> Result<()> {
        let position = &mut self.fixed_mut().position;
        match side {
            Side::Bid => position.bids_base_lots += order.quantity,
            Side::Ask => position.asks_base_lots += order.quantity,
        };
        let slot = order.owner_slot as usize;

        let oo = self.open_order_mut_by_raw_index(slot);
        oo.side_and_tree = SideAndOrderTree::new(side, order_tree).into();
        oo.id = order.key;
        oo.client_id = client_order_id;
        oo.locked_price = locked_price;
        Ok(())
    }

    pub fn remove_order(&mut self, slot: usize, base_quantity: i64) -> Result<()> {
        {
            let oo = self.open_order_mut_by_raw_index(slot);
            require_neq!(oo.id, 0);

            let order_side = oo.side_and_tree().side();
            let position = &mut self.fixed_mut().position;

            // accounting
            match order_side {
                Side::Bid => position.bids_base_lots -= base_quantity,
                Side::Ask => position.asks_base_lots -= base_quantity,
            }
        }

        // release space
        let oo = self.open_order_mut_by_raw_index(slot);
        oo.side_and_tree = SideAndOrderTree::BidFixed.into();
        oo.id = 0;
        oo.client_id = 0;
        Ok(())
    }

    pub fn cancel_order(&mut self, slot: usize, base_quantity: i64, market: Market) -> Result<()> {
        {
            let oo = self.open_order_mut_by_raw_index(slot);

            let price = oo.locked_price;
            let order_side = oo.side_and_tree().side();

            let mut base_quantity_native = (base_quantity * market.base_lot_size) as u64;
            let mut quote_quantity_native =
                (base_quantity.checked_mul(price).unwrap() * market.quote_lot_size) as u64;

            let position = &mut self.fixed_mut().position;

            // If maker fees, give back fees to user
            if market.maker_fee.is_positive() {
                let fees = (I80F48::from_num(quote_quantity_native) * market.maker_fee)
                    .ceil()
                    .to_num::<u64>();
                quote_quantity_native += fees;
                base_quantity_native += fees / (price as u64);
            }

            // accounting
            match order_side {
                Side::Bid => position.quote_free_native += quote_quantity_native,
                Side::Ask => position.base_free_native += base_quantity_native,
            }
        }

        self.remove_order(slot, base_quantity)
    }
}

/// Trait to allow a AccountLoader<OpenOrdersAccountFixed> to create an accessor for the full account.
pub trait OpenOrdersLoader<'a> {
    fn load_full(self) -> Result<OpenOrdersAccountLoadedRefCell<'a>>;
    fn load_full_mut(self) -> Result<OpenOrdersAccountLoadedRefCellMut<'a>>;
    fn load_full_init(self) -> Result<OpenOrdersAccountLoadedRefCellMut<'a>>;
}

impl<'a, 'info: 'a> OpenOrdersLoader<'a> for &'a AccountLoader<'info, OpenOrdersAccountFixed> {
    fn load_full(self) -> Result<OpenOrdersAccountLoadedRefCell<'a>> {
        // Error checking
        self.load()?;

        let data = self.as_ref().try_borrow_data()?;
        let header = OpenOrdersAccountDynamicHeader::from_bytes(
            &data[8 + size_of::<OpenOrdersAccountFixed>()..],
        )?;
        let (_, data) = Ref::map_split(data, |d| d.split_at(8));
        let (fixed_bytes, dynamic) =
            Ref::map_split(data, |d| d.split_at(size_of::<OpenOrdersAccountFixed>()));
        Ok(OpenOrdersAccountLoadedRefCell {
            header,
            fixed: Ref::map(fixed_bytes, |b| bytemuck::from_bytes(b)),
            dynamic,
        })
    }

    fn load_full_mut(self) -> Result<OpenOrdersAccountLoadedRefCellMut<'a>> {
        // Error checking
        self.load_mut()?;

        let data = self.as_ref().try_borrow_mut_data()?;
        let header = OpenOrdersAccountDynamicHeader::from_bytes(
            &data[8 + size_of::<OpenOrdersAccountFixed>()..],
        )?;
        let (_, data) = RefMut::map_split(data, |d| d.split_at_mut(8));
        let (fixed_bytes, dynamic) = RefMut::map_split(data, |d| {
            d.split_at_mut(size_of::<OpenOrdersAccountFixed>())
        });
        Ok(OpenOrdersAccountLoadedRefCellMut {
            header,
            fixed: RefMut::map(fixed_bytes, |b| bytemuck::from_bytes_mut(b)),
            dynamic,
        })
    }

    fn load_full_init(self) -> Result<OpenOrdersAccountLoadedRefCellMut<'a>> {
        // Error checking
        self.load_init()?;

        {
            let mut data = self.as_ref().try_borrow_mut_data()?;

            let disc_bytes: &mut [u8] = &mut data[0..8];
            disc_bytes.copy_from_slice(bytemuck::bytes_of(&(OpenOrdersAccount::discriminator())));

            OpenOrdersAccountDynamicHeader::initialize(
                &mut data[8 + size_of::<OpenOrdersAccountFixed>()..],
            )?;
        }

        self.load_full_mut()
    }
}<|MERGE_RESOLUTION|>--- conflicted
+++ resolved
@@ -118,11 +118,7 @@
         - size_of::<[u8; 3]>()
         - size_of::<[u8; 208]>()
 );
-<<<<<<< HEAD
-const_assert_eq!(size_of::<OpenOrdersAccountFixed>(), 528);
-=======
-const_assert_eq!(size_of::<OpenOrdersAccountFixed>(), 496);
->>>>>>> cc800875
+const_assert_eq!(size_of::<OpenOrdersAccountFixed>(), 504);
 const_assert_eq!(size_of::<OpenOrdersAccountFixed>() % 8, 0);
 
 impl OpenOrdersAccountFixed {
