use anchor_lang::prelude::*;
use core::fmt::Display;

// todo: group error blocks by kind
// todo: add comments which indicate decimal code for an error
#[error_code]
pub enum OpenBookError {
    #[msg("")]
    SomeError,
    #[msg("The header version is not 1")]
    HeaderVersionNotKnown,
    #[msg("oracle type cannot be determined")]
    UnknownOracleType,
    #[msg("an oracle does not reach the confidence threshold")]
    OracleConfidence,
    #[msg("an oracle is stale")]
    OracleStale,
    #[msg("perp order id not found on the orderbook")]
    OrderIdNotFound,
    #[msg("Event queue contains elements and market can't be closed")]
    EventQueueContainsElements,
    #[msg("Taker fees should be positive and if maker fees are negative, greater or equal to their abs value")]
    InvalidFeesError,
    #[msg("The order type is invalid. A taker order must be Market or ImmediateOrCancel")]
    InvalidOrderType,
<<<<<<< HEAD
=======
    #[msg("ImmediateOrCancel is not a PostOrderType")]
    InvalidOrderPostIOC,
    #[msg("Market is not a PostOrderType")]
    InvalidOrderPostMarket,
>>>>>>> 942aaf26
    #[msg("would self trade")]
    WouldSelfTrade,
    #[msg("This market does not have a `close_market_admin` and thus cannot be closed.")]
    NoCloseMarketAdmin,
    #[msg("The signer of this transaction is not this market's `close_market_admin`.")]
    InvalidCloseMarketAdmin,
    #[msg("This market requires `open_orders_admin` to sign all instructions that create orders.")]
    MissingOpenOrdersAdmin,
    #[msg("The `open_orders_admin` passed does not match this market's `open_orders_admin`.")]
    InvalidOpenOrdersAdmin,
    #[msg(
        "This market requires `consume_events_admin` to sign all instructions that consume events."
    )]
    MissingConsumeEventsAdmin,
    #[msg(
        "The `consume_events_admin` passed does not match this market's `consume_events_admin`."
    )]
    InvalidConsumeEventsAdmin,
    #[msg("The Market has already expired.")]
    MarketHasExpired,
    #[msg("Lots cannot be negative")]
    NegativeLots,
<<<<<<< HEAD
    #[msg("Price lots should be above zero")]
    InvalidPriceLots,
    #[msg("Order size above market limits")]
    InvalidOrderSize,
=======
    #[msg("Price lots should be greater than zero")]
    InvalidPriceLots,
    #[msg("Peg limit should be greater than zero")]
    InvalidPegLimit,
    #[msg("Order size above market limits")]
    InvalidOrderSize,
    #[msg("The Market has not expired yet.")]
    MarketHasNotExpired,
    #[msg("No correct owner or delegate.")]
    NoOwnerOrDelegate,
    #[msg("Oracle staleness limit is currently unimplemented")]
    UnimplementedStaleness,
    #[msg("No free order index in open orders account")]
    OpenOrdersFull,
    #[msg("Book contains elements")]
    BookContainsElements,
>>>>>>> 942aaf26
}

impl From<OpenBookError> for ProgramError {
    fn from(error: OpenBookError) -> Self {
        ProgramError::from(Error::from(error))
    }
}

impl OpenBookError {
    pub fn error_code(&self) -> u32 {
        (*self).into()
    }
}

pub trait IsAnchorErrorWithCode {
    fn is_anchor_error_with_code(&self, code: u32) -> bool;
}

impl<T> IsAnchorErrorWithCode for anchor_lang::Result<T> {
    fn is_anchor_error_with_code(&self, code: u32) -> bool {
        match self {
            Err(Error::AnchorError(error)) => error.error_code_number == code,
            _ => false,
        }
    }
}

pub trait Contextable {
    /// Add a context string `c` to a Result or Error
    ///
    /// Example: foo().context("calling foo")?;
    fn context(self, c: impl Display) -> Self;

    /// Like `context()`, but evaluate the context string lazily
    ///
    /// Use this if it's expensive to generate, like a format!() call.
    fn with_context<C, F>(self, c: F) -> Self
    where
        C: Display,
        F: FnOnce() -> C;
}

impl Contextable for Error {
    fn context(self, c: impl Display) -> Self {
        match self {
            Error::AnchorError(err) => Error::AnchorError(AnchorError {
                error_msg: if err.error_msg.is_empty() {
                    format!("{}", c)
                } else {
                    format!("{}; {}", err.error_msg, c)
                },
                ..err
            }),
            // Maybe wrap somehow?
            Error::ProgramError(err) => Error::ProgramError(err),
        }
    }
    fn with_context<C, F>(self, c: F) -> Self
    where
        C: Display,
        F: FnOnce() -> C,
    {
        self.context(c())
    }
}

impl<T> Contextable for Result<T> {
    fn context(self, c: impl Display) -> Self {
        if let Err(err) = self {
            Err(err.context(c))
        } else {
            self
        }
    }
    fn with_context<C, F>(self, c: F) -> Self
    where
        C: Display,
        F: FnOnce() -> C,
    {
        if let Err(err) = self {
            Err(err.context(c()))
        } else {
            self
        }
    }
}

/// Creates an Error with a particular message, using format!() style arguments
///
/// Example: error_msg!("index {} not found", index)
#[macro_export]
macro_rules! error_msg {
    ($($arg:tt)*) => {
        error!(OpenBookError::SomeError).context(format!($($arg)*))
    };
}

/// Creates an Error with a particular message, using format!() style arguments
///
/// Example: error_msg_typed!(TokenPositionMissing, "index {} not found", index)
#[macro_export]
macro_rules! error_msg_typed {
    ($code:expr, $($arg:tt)*) => {
        error!($code).context(format!($($arg)*))
    };
}

/// Like anchor's require!(), but with a customizable message
///
/// Example: require_msg!(condition, "the condition on account {} was violated", account_key);
#[macro_export]
macro_rules! require_msg {
    ($invariant:expr, $($arg:tt)*) => {
        if !($invariant) {
            return Err(error_msg!($($arg)*));
        }
    };
}

/// Like anchor's require!(), but with a customizable message and type
///
/// Example: require_msg_typed!(condition, "the condition on account {} was violated", account_key);
#[macro_export]
macro_rules! require_msg_typed {
    ($invariant:expr, $code:expr, $($arg:tt)*) => {
        if !($invariant) {
            return Err(error_msg_typed!($code, $($arg)*));
        }
    };
}

pub use error_msg;
pub use error_msg_typed;
pub use require_msg;
pub use require_msg_typed;<|MERGE_RESOLUTION|>--- conflicted
+++ resolved
@@ -23,13 +23,10 @@
     InvalidFeesError,
     #[msg("The order type is invalid. A taker order must be Market or ImmediateOrCancel")]
     InvalidOrderType,
-<<<<<<< HEAD
-=======
     #[msg("ImmediateOrCancel is not a PostOrderType")]
     InvalidOrderPostIOC,
     #[msg("Market is not a PostOrderType")]
     InvalidOrderPostMarket,
->>>>>>> 942aaf26
     #[msg("would self trade")]
     WouldSelfTrade,
     #[msg("This market does not have a `close_market_admin` and thus cannot be closed.")]
@@ -52,12 +49,6 @@
     MarketHasExpired,
     #[msg("Lots cannot be negative")]
     NegativeLots,
-<<<<<<< HEAD
-    #[msg("Price lots should be above zero")]
-    InvalidPriceLots,
-    #[msg("Order size above market limits")]
-    InvalidOrderSize,
-=======
     #[msg("Price lots should be greater than zero")]
     InvalidPriceLots,
     #[msg("Peg limit should be greater than zero")]
@@ -74,7 +65,6 @@
     OpenOrdersFull,
     #[msg("Book contains elements")]
     BookContainsElements,
->>>>>>> 942aaf26
 }
 
 impl From<OpenBookError> for ProgramError {
